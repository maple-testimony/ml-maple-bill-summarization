import streamlit as st
import pandas as pd
import os
from langchain.prompts import PromptTemplate
from langchain.chains import LLMChain, create_tagging_chain, create_tagging_chain_pydantic
from langchain.vectorstores import Chroma
from langchain.chat_models import ChatOpenAI
from langchain.schema.runnable import RunnablePassthrough
from langchain.schema.output_parser import StrOutputParser
from langchain.callbacks import get_openai_callback
from sklearn.feature_extraction.text import TfidfVectorizer
from sklearn.metrics.pairwise import cosine_similarity
from rouge_score import rouge_scorer
from sentence_transformers import CrossEncoder
from langchain.embeddings.openai import OpenAIEmbeddings
from langchain.text_splitter import CharacterTextSplitter
from langchain.document_loaders import TextLoader
from sidebar import *
from tagging import *
from openai import OpenAI



st.set_page_config(page_title="Summarize and Tagging MA Bills", layout='wide')
st.title('Summarize Bills')

sbar()


template = """"You are a summarizer model that summarizes legal bills and legislation. Please include the bill's main purpose, relevant key points and any amendements. 
The summaries must be easy to understand and accurate based on the provided bill. I want you to summarize the legal bill and legislation. 
Use the title {title} to guide your summary. Summarize the bill that reads as follows:\n{context}\n\nSummary: An Act [bill title]. This bill [key information].
"""

# model to test hallucination
model = CrossEncoder('vectara/hallucination_evaluation_model')

# load the dataset
df = pd.read_csv("demoapp/all_bills.csv")

def find_bills(bill_number, bill_title):
    """input:
    args: bill_number: (str), Use the number of the bill to find its title and content
    """
    bill = df[df['BillNumber'] == bill_number]['DocumentText']

    try:
         # Locate the index of the bill
        idx = bill.index.tolist()[0]
        # Locate the content and bill title of bill based on idx
        content = df['DocumentText'].iloc[idx]
        #bill_title = df['Title'].iloc[idx]
        bill_number = df['BillNumber'].iloc[idx]

    except Exception as e:
        content = "blank"
        st.error("Cannot find such bill from the source")
    
    return content, bill_title, bill_number

bills_to_select = {
    '#H3121': 'An Act relative to the open meeting law',
    '#S2064': 'An Act extending the public records law to the Governor and the Legislature',
    '#H711': 'An Act providing a local option for ranked choice voting in municipal elections',
    '#S1979': 'An Act establishing a jail and prison construction moratorium',
    '#H489': 'An Act providing affordable and accessible high-quality early education and care to promote child development and well-being and support the economy in the Commonwealth',
    '#S2014': 'An Act relative to collective bargaining rights for legislative employees',
    '#S301': 'An Act providing affordable and accessible high quality early education and care to promote child development and well-being and support the economy in the Commonwealth',
    '#H3069': 'An Act relative to collective bargaining rights for legislative employees',
    '#S433': 'An Act providing a local option for ranked choice voting in municipal elections',
    '#H400': 'An Act relative to vehicle recalls',
    '#H538': 'An Act to Improve access, opportunity, and capacity in Massachusetts vocational-technical education',
    '#S257': 'An Act to end discriminatory outcomes in vocational school admissions'
}

# Displaying the selectbox
selectbox_options = [f"{number}: {title}" for number, title in bills_to_select.items()]
option = st.selectbox(
    'Select a Bill',
    selectbox_options
)

# Extracting the bill number from the selected option
selected_num = option.split(":")[0][1:]
selected_title = option.split(":")[1]

bill_content, bill_title, bill_number = find_bills(selected_num, selected_title)


def generate_categories(text):
    """
    generate tags and categories
    parameters:
        text: (string)
    """
    try:
        API_KEY = st.session_state["OPENAI_API_KEY"]
        
    except Exception as e:
         return st.error("Invalid [OpenAI API key](https://beta.openai.com/account/api-keys) or not found")
    
    # LLM
    category_prompt = """According to this list of category {category}.

<<<<<<< HEAD
        classify this bill {context} into a closest relevant category.

        Do not output a category outside from the list
    """

    prompt = PromptTemplate(template=category_prompt, input_variables=["context", "category"])

    
    llm = LLMChain(
            llm = ChatOpenAI(openai_api_key=API_KEY, temperature=0, model='gpt-4'), prompt=prompt)
=======
    with get_openai_callback() as cb:
        llm = LLMChain(
            llm = ChatOpenAI(openai_api_key=API_KEY, temperature=0.01, model='gpt-3.5-turbo-1106'), prompt=tagprompt)
>>>>>>> 5e11e4dc
        
    response = llm.predict(context = text, category = category_for_bill) # grab from tagging.py
    return response

def generate_tags(category, context):
    """Function to generate tags using Retrieval Augmented Generation
    """

    try:
        API_KEY = st.session_state["OPENAI_API_KEY"]
        os.environ['OPENAI_API_KEY'] = API_KEY
    except Exception as e:
         return st.error("Invalid [OpenAI API key](https://beta.openai.com/account/api-keys) or not found")
    
    loader = TextLoader("demoapp/category.txt").load()
    text_splitter = CharacterTextSplitter(chunk_size=1000, chunk_overlap=0)
    documents = text_splitter.split_documents(loader)
    vectorstore = Chroma.from_documents(documents, OpenAIEmbeddings())
    retriever = vectorstore.as_retriever()

    # LLM
    template = """You are a trustworthy assistant for question-answering tasks.
    Use the following pieces of retrieved context to answer the question.
    Question: {question}
    Context: {context}
    Answer:
    
    """

    prompt = PromptTemplate.from_template(template)
    llm = ChatOpenAI(openai_api_key=API_KEY, temperature=0, model='gpt-4')

    rag_chain = (
        {"context": retriever, "question": RunnablePassthrough()}
        | prompt
        | llm
        | StrOutputParser()
    )
    query = f"""Output top 3 tags from the category {category} that is relevant to the context {context}
    """
        
    response = rag_chain.invoke(query)
    return response


def generate_response(text, title):
    """Function to generate response"""
    try:
        API_KEY = st.session_state['OPENAI_API_KEY']
        
    except Exception as e:
        return st.error("Invalid [OpenAI API key](https://beta.openai.com/account/api-keys) or not found")
    
    prompt = PromptTemplate(input_variables=["context", "title"], template=template)

    # Instantiate LLM model
    with get_openai_callback() as cb:
        llm = LLMChain(
            llm = ChatOpenAI(openai_api_key=API_KEY,
<<<<<<< HEAD
                     temperature=0.01, model="gpt-3.5-turbo-1106"), prompt=prompt)
=======
                    temperature=0.01, model="gpt-3.5-turbo-1106"), prompt=prompt)
>>>>>>> 5e11e4dc
        
        response = llm.predict(context=text, title=title)
        return response, cb.total_tokens, cb.prompt_tokens, cb.completion_tokens, cb.total_cost
        # client = OpenAI(api_key=st.session_state["OPENAI_API_KEY"])

        # response = client.chat.completions.create(
        #     model="gpt-3.5-turbo-1106",
        #     messages = [
        #         {"role": "system", "content": "you are a helpful assitant"},
        #         {"role": "user", "content": f"You are a summarizer model that summarizes legal bills and legislation. Please include the bill's main purpose, relevant key points and any amendements. The summaries must be easy to understand and accurate based on the provided bill. I want you to summarize the legal bill and legislation. Use the title {title} to guide your summary. Summarize the bill that reads as follows:\n{text}\n\nSummary: An Act [bill title]. This bill [key information]."},
        #     ]
        # )
        # return response.choices[0].message.content, cb.total_tokens, cb.prompt_tokens, cb.completion_tokens, cb.total_cost

# Function to update or append to CSV
<<<<<<< HEAD
def update_csv(title, summarized_bill, csv_file_path):
    """Function to update the csv for it to be downloadable"""
=======
def update_csv(bill_num, title, summarized_bill, tagging, csv_file_path):
>>>>>>> 5e11e4dc
    try:
        df = pd.read_csv(csv_file_path)
    except FileNotFoundError:
        # If the file does not exist, create a new DataFrame
        df = pd.DataFrame(columns=["Bill Number", "Bill Title", "Summarized Bill", "Category and Tags"])
    
    mask = df["Bill Number"] == bill_num
    if mask.any():
        df.loc[mask, "Bill Title"] = title
        df.loc[mask, "Summarized Bill"] = summarized_bill
        df.loc[mask, "Category and Tags"] = tagging
    else:
        new_bill = pd.DataFrame([[bill_num, title, summarized_bill, tagging]], columns=["Bill Number", "Bill Title", "Summarized Bill", "Category and Tags"])
        df = pd.concat([df, new_bill], ignore_index=True)
    
    df.to_csv(csv_file_path, index=False)
    return df


csv_file_path = "demoapp/generated_bills.csv"

answer_container = st.container()
with answer_container:
    submit_button = st.button(label='Summarize')
    # col1, col2, col3 = st.columns(3, gap='medium')
    col1, col2, col3 = st.columns([1.5, 1.5, 1])

    if submit_button:
        with st.spinner("Working hard..."):
            
                response, response_tokens, prompt_tokens, completion_tokens, response_cost = generate_response(bill_content, bill_title)
                category_response = generate_categories(bill_content)
                tag_response = generate_tags(category_response, bill_content)
                
                with col1:
                    st.subheader(f"Original Bill: #{bill_number}")
                    st.write(bill_title)
                    st.write(bill_content)

                with col2:
                    st.subheader("Generated Text")
                    st.write(response)
                    st.write("###")
                    st.write(category_response)
                    st.write(tag_response)
<<<<<<< HEAD
                    
=======

                    update_csv(bill_number, bill_title, response, tag_response, csv_file_path)
                    st.download_button(
                            label="Download Text",
                            data=pd.read_csv("demoapp/generated_bills.csv").to_csv(index=False).encode('utf-8'),
                            file_name='Bills_Summarization.csv',
                            mime='text/csv',)

>>>>>>> 5e11e4dc
                with col3:
                    st.subheader("Evaluation Metrics")
                    # rouge score addition
                    scorer = rouge_scorer.RougeScorer(['rouge1', 'rouge2', 'rougeL'], use_stemmer=True)
                    rouge_scores = scorer.score(bill_content, response)
                    st.write(f"ROUGE-1 Score: {rouge_scores['rouge1'].fmeasure:.2f}")
                    st.write(f"ROUGE-2 Score: {rouge_scores['rouge2'].fmeasure:.2f}")
                    st.write(f"ROUGE-L Score: {rouge_scores['rougeL'].fmeasure:.2f}")
                    
                    # calc cosine similarity
                    vectorizer = TfidfVectorizer()
                    tfidf_matrix = vectorizer.fit_transform([bill_content, response])
                    cosine_sim = cosine_similarity(tfidf_matrix[0], tfidf_matrix[1])
                    st.write(f"Cosine Similarity Score: {cosine_sim[0][0]:.2f}")

                    # test hallucination
                    scores = model.predict([
                        [bill_content, response]
                    ])
                    score_result = float(scores[0])
                    st.write(f"Factual Consistency Score: {round(score_result, 2)}")
                    st.write("###")
                    st.subheader("Token Usage")
                    st.write(f"Response Tokens: {response_tokens}")
                    

                    st.write(f"Prompt Response: {prompt_tokens}")
                    

<<<<<<< HEAD
                    st.write(f"Response Complete:{completion_tokens}")
                    
                    
                    st.write(f"Response Cost: $ {response_cost}")
                    
                    

=======
            except Exception as e:
                st.write(f"No repsonse, is your API Key valid? Error: {e}")
>>>>>>> 5e11e4dc
<|MERGE_RESOLUTION|>--- conflicted
+++ resolved
@@ -17,8 +17,6 @@
 from langchain.document_loaders import TextLoader
 from sidebar import *
 from tagging import *
-from openai import OpenAI
-
 
 
 st.set_page_config(page_title="Summarize and Tagging MA Bills", layout='wide')
@@ -38,53 +36,37 @@
 # load the dataset
 df = pd.read_csv("demoapp/all_bills.csv")
 
-def find_bills(bill_number, bill_title):
-    """input:
-    args: bill_number: (str), Use the number of the bill to find its title and content
-    """
-    bill = df[df['BillNumber'] == bill_number]['DocumentText']
-
-    try:
-         # Locate the index of the bill
-        idx = bill.index.tolist()[0]
-        # Locate the content and bill title of bill based on idx
-        content = df['DocumentText'].iloc[idx]
-        #bill_title = df['Title'].iloc[idx]
-        bill_number = df['BillNumber'].iloc[idx]
-
-    except Exception as e:
-        content = "blank"
-        st.error("Cannot find such bill from the source")
-    
-    return content, bill_title, bill_number
-
-bills_to_select = {
-    '#H3121': 'An Act relative to the open meeting law',
-    '#S2064': 'An Act extending the public records law to the Governor and the Legislature',
-    '#H711': 'An Act providing a local option for ranked choice voting in municipal elections',
-    '#S1979': 'An Act establishing a jail and prison construction moratorium',
-    '#H489': 'An Act providing affordable and accessible high-quality early education and care to promote child development and well-being and support the economy in the Commonwealth',
-    '#S2014': 'An Act relative to collective bargaining rights for legislative employees',
-    '#S301': 'An Act providing affordable and accessible high quality early education and care to promote child development and well-being and support the economy in the Commonwealth',
-    '#H3069': 'An Act relative to collective bargaining rights for legislative employees',
-    '#S433': 'An Act providing a local option for ranked choice voting in municipal elections',
-    '#H400': 'An Act relative to vehicle recalls',
-    '#H538': 'An Act to Improve access, opportunity, and capacity in Massachusetts vocational-technical education',
-    '#S257': 'An Act to end discriminatory outcomes in vocational school admissions'
-}
-
-# Displaying the selectbox
-selectbox_options = [f"{number}: {title}" for number, title in bills_to_select.items()]
-option = st.selectbox(
-    'Select a Bill',
-    selectbox_options
-)
-
-# Extracting the bill number from the selected option
-selected_num = option.split(":")[0][1:]
-selected_title = option.split(":")[1]
-
-bill_content, bill_title, bill_number = find_bills(selected_num, selected_title)
+# Creating search bar 
+search_number = st.text_input("Search by Bill Number")
+search_title = st.text_input("Search by Bill Title")
+
+# Initial empty DataFrame
+filtered_df = df
+
+# Filtering based on inputs
+if search_number:
+    filtered_df = df[df['BillNumber'].str.contains(search_number, case=False, na=False)]
+if search_title:
+    filtered_df = df[df['Title'].str.contains(search_title, case=False, na=False)]
+
+if not filtered_df.empty:
+    # Creating selectbox options safely
+    selectbox_options = [f"Bill #{num}: {filtered_df[filtered_df['BillNumber'] == num]['Title'].iloc[0]}" 
+                         for num in filtered_df['BillNumber'] if not filtered_df[filtered_df['BillNumber'] == num].empty]
+
+    option = st.selectbox(
+        'Select a Bill',
+        selectbox_options
+    )
+
+    # Extracting the bill number, title, and content from the selected option
+    bill_number = option.split(":")[0][6:]
+    bill_title = option.split(":")[1]
+    bill_content = filtered_df[filtered_df['BillNumber'] == bill_number]['DocumentText'].iloc[0]
+    
+else:
+    if search_number or search_title:
+        st.write("No bills found matching the search criteria.")
 
 
 def generate_categories(text):
@@ -95,14 +77,12 @@
     """
     try:
         API_KEY = st.session_state["OPENAI_API_KEY"]
-        
     except Exception as e:
          return st.error("Invalid [OpenAI API key](https://beta.openai.com/account/api-keys) or not found")
     
     # LLM
     category_prompt = """According to this list of category {category}.
 
-<<<<<<< HEAD
         classify this bill {context} into a closest relevant category.
 
         Do not output a category outside from the list
@@ -113,11 +93,6 @@
     
     llm = LLMChain(
             llm = ChatOpenAI(openai_api_key=API_KEY, temperature=0, model='gpt-4'), prompt=prompt)
-=======
-    with get_openai_callback() as cb:
-        llm = LLMChain(
-            llm = ChatOpenAI(openai_api_key=API_KEY, temperature=0.01, model='gpt-3.5-turbo-1106'), prompt=tagprompt)
->>>>>>> 5e11e4dc
         
     response = llm.predict(context = text, category = category_for_bill) # grab from tagging.py
     return response
@@ -167,7 +142,6 @@
     """Function to generate response"""
     try:
         API_KEY = st.session_state['OPENAI_API_KEY']
-        
     except Exception as e:
         return st.error("Invalid [OpenAI API key](https://beta.openai.com/account/api-keys) or not found")
     
@@ -177,45 +151,27 @@
     with get_openai_callback() as cb:
         llm = LLMChain(
             llm = ChatOpenAI(openai_api_key=API_KEY,
-<<<<<<< HEAD
                      temperature=0.01, model="gpt-3.5-turbo-1106"), prompt=prompt)
-=======
-                    temperature=0.01, model="gpt-3.5-turbo-1106"), prompt=prompt)
->>>>>>> 5e11e4dc
         
         response = llm.predict(context=text, title=title)
         return response, cb.total_tokens, cb.prompt_tokens, cb.completion_tokens, cb.total_cost
-        # client = OpenAI(api_key=st.session_state["OPENAI_API_KEY"])
-
-        # response = client.chat.completions.create(
-        #     model="gpt-3.5-turbo-1106",
-        #     messages = [
-        #         {"role": "system", "content": "you are a helpful assitant"},
-        #         {"role": "user", "content": f"You are a summarizer model that summarizes legal bills and legislation. Please include the bill's main purpose, relevant key points and any amendements. The summaries must be easy to understand and accurate based on the provided bill. I want you to summarize the legal bill and legislation. Use the title {title} to guide your summary. Summarize the bill that reads as follows:\n{text}\n\nSummary: An Act [bill title]. This bill [key information]."},
-        #     ]
-        # )
-        # return response.choices[0].message.content, cb.total_tokens, cb.prompt_tokens, cb.completion_tokens, cb.total_cost
 
 # Function to update or append to CSV
-<<<<<<< HEAD
-def update_csv(title, summarized_bill, csv_file_path):
-    """Function to update the csv for it to be downloadable"""
-=======
-def update_csv(bill_num, title, summarized_bill, tagging, csv_file_path):
->>>>>>> 5e11e4dc
+def update_csv(bill_num, title, summarized_bill, category, tag, csv_file_path):
     try:
         df = pd.read_csv(csv_file_path)
     except FileNotFoundError:
         # If the file does not exist, create a new DataFrame
-        df = pd.DataFrame(columns=["Bill Number", "Bill Title", "Summarized Bill", "Category and Tags"])
+        df = pd.DataFrame(columns=["Bill Number", "Bill Title", "Summarized Bill", "Category", "Tags"])
     
     mask = df["Bill Number"] == bill_num
     if mask.any():
         df.loc[mask, "Bill Title"] = title
         df.loc[mask, "Summarized Bill"] = summarized_bill
-        df.loc[mask, "Category and Tags"] = tagging
+        df.loc[mask, "Category"] = category
+        df.loc[mask, "Tags"] = tag
     else:
-        new_bill = pd.DataFrame([[bill_num, title, summarized_bill, tagging]], columns=["Bill Number", "Bill Title", "Summarized Bill", "Category and Tags"])
+        new_bill = pd.DataFrame([[bill_num, title, summarized_bill, category, tag]], columns=["Bill Number", "Bill Title", "Summarized Bill", "Category", "Tags"])
         df = pd.concat([df, new_bill], ignore_index=True)
     
     df.to_csv(csv_file_path, index=False)
@@ -246,20 +202,16 @@
                     st.subheader("Generated Text")
                     st.write(response)
                     st.write("###")
-                    st.write(category_response)
+                    st.write("Category:", category_response)
                     st.write(tag_response)
-<<<<<<< HEAD
-                    
-=======
-
-                    update_csv(bill_number, bill_title, response, tag_response, csv_file_path)
+                    
+                    update_csv(bill_number, bill_title, response, category_response, tag_response, csv_file_path)
                     st.download_button(
                             label="Download Text",
                             data=pd.read_csv("demoapp/generated_bills.csv").to_csv(index=False).encode('utf-8'),
                             file_name='Bills_Summarization.csv',
                             mime='text/csv',)
-
->>>>>>> 5e11e4dc
+                    
                 with col3:
                     st.subheader("Evaluation Metrics")
                     # rouge score addition
@@ -282,22 +234,11 @@
                     score_result = float(scores[0])
                     st.write(f"Factual Consistency Score: {round(score_result, 2)}")
                     st.write("###")
+                    
                     st.subheader("Token Usage")
                     st.write(f"Response Tokens: {response_tokens}")
-                    
-
                     st.write(f"Prompt Response: {prompt_tokens}")
-                    
-
-<<<<<<< HEAD
                     st.write(f"Response Complete:{completion_tokens}")
-                    
-                    
                     st.write(f"Response Cost: $ {response_cost}")
                     
-                    
-
-=======
-            except Exception as e:
-                st.write(f"No repsonse, is your API Key valid? Error: {e}")
->>>>>>> 5e11e4dc
+                    