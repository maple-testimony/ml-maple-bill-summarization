# MAPLE (Bill Summarization, Tagging, Explanation)  
In this project, we generate summaries and category tags for of Massachusetts bills for [MAPLE Platform](https://www.mapletestimony.org/). The goal is to simplify the legal language and content to make it comprehensible for a broader audience (9th-grade comprehension level) by exploring different ML and LLM services.  

This repository contains a pipeline from taking bills from Massachusetts legislature, generating summaries and category tags leveraging different the Massachusetts General Law sections, creating a dashboard to display and save the generated texts, to deploying and integrating into MAPLE platform.

## Roadmap of Repository Directories
* [Documentation](https://github.com/vynpt/ml-maple-bill-summarization/tree/dev/Documentation):  
  ```Research.md```: our research on large language models and evaluation methods we planned to use for this project.  
  ```Documentation MAPLE.pdf```: includes detail operation of our model for future use and improvement.
  
* [EDA](https://github.com/vynpt/ml-maple-bill-summarization/tree/dev/EDA): the notebook ```eda.ipynb``` includes our work from scraping data that takes bills from MAPLE Swagger API, creating a dataframe to clean and process data, making visualizations to analyze data and explore characteristics of the dataset.
  
<<<<<<< HEAD
* [demoapp](https://github.com/vynpt/ml-maple-bill-summarization/tree/dev/demoapp):   
```demo_app_function.py``` contains the code for generating summaries, category and bills for selected bills. For the documents (bill title + bill text + MGL sections text + MGL names + committee names) larger than 120K token size, we split the document into chunks and use vector embeddings before injection into the prompt. For documents smaller than 120K token size, all the documents are inserted directly into the prompt. The summary, category and tags are all generated using a single prompt.

  ```run_demo_app_12bills.py```: we test on top 12 bills from MAPLE website. We extract information from [Massachusetts General Law](https://malegislature.gov/Laws/GeneralLaws) to add context for the summaries of these bills. MGL sections text was scraped using extract_mgl_sections.py. Contains code to generate bill categories and tags
=======
* [demoapp](https://github.com/vynpt/ml-maple-bill-summarization/tree/dev/demoapp):  
  ```demo_app_with_12bills.py```: we test on top 12 bills from MAPLE website. We extract information from [Massachusetts General Law](https://malegislature.gov/Laws/GeneralLaws) to add context for the summaries of these bills. MGL sections text was scraped using extract_mgl_sections.py. Contains code to generate bill categories and tags 
  ```demo_app.py```: contains the codes of the LLM - OpenAI service and webapp made using Streamlit. The webapp allows user to search for all bills. MGL sections text is extracted for all but ~1300 bills and is available for in 'Combined_MGL' column in all_bills_with_mgl.pq file (currently hosted on google drive due to it's large size).
>>>>>>> 0edfa496

  ```run_demo_app.py```: contains the codes of the LLM - OpenAI service and webapp made using Streamlit. The webapp allows user to search for all bills. MGL sections text is extracted for all but ~1300 bills and is available for in 'Combined_MGL' column in all_bills_with_mgl.pq file (currently hosted on google drive due to it's large size).

<<<<<<< HEAD
  We currently use vectorstore to split large documents into chunks for vectorstore storage and embeddings before injection into the prompt. However, note that operations through vectorstores are fuzzy (rely on similarity search). 
=======
  We currently use vectorstore to split the MGL document into chunks for vectorstore storage and embeddings before injection into the prompt. However, we would like to test injecting the MGL sections directly into the prompt without using vectorstores as the operations through vectorstores are fuzzy (rely on similarity search). 

  Currently using 'gpt-4' model for to generate categories (with the generate_category() function) and using 'gpt-4-1106-preview' to generate summaries of the bills (with the generate_response() function)
>>>>>>> 0edfa496

  Currently using 'gpt-4-1106-preview' to generate summaries, categories and tags of the bills
  
  Files used in `demo_app_function.py`, `run_demo_app_12bills.py`, and `run_demo_app.py`:
  `12_bills_with_more_sections.pq`: file containing information on 12 bills with MGL
  `all_bills_with_mgl.pq`: file containing information on all bills with MGL (currently hosted on google drive)
  `chapter_section_names.pq`: file containing MGL chapter and section names
  `committee_info.pq`: file containing committee names and description

  Other files: helper files to be imported in the above two Python app files.
  
* [Prompts Engineering](https://github.com/vynpt/ml-maple-bill-summarization/tree/dev/Prompts%20Engineering): ```prompts.md``` stores all prompts that we tested.
  
* [Tagging](https://github.com/vynpt/ml-maple-bill-summarization/tree/dev/Tagging): contains the list of categories and tags.
  
* [Deployment](https://github.com/vynpt/ml-maple-bill-summarization/tree/main/Deployment): contains the link of our Streamlit deployed webapp.   

## Ethical Implications
The dataset used for this project is fully open sourced and can be access through Mass General Laws API.   

Our team and MAPLE agree about putting disclaimer that this text is AI-generated.  

Although we make use of open source transformers to evaluate hallucination with Vectara, it is important to have experts and human evaluation to further maintain a trustworthy LLM system.

## Resources and Citation
* https://huggingface.co/docs/transformers/tasks/summarization 
* https://huggingface.co/vectara/hallucination_evaluation_model  
* https://github.com/vectara/hallucination-leaderboard  
* https://www.nocode.ai/llms-undesirable-outputs/  
* https://learn.deeplearning.ai/  
* https://blog.langchain.dev/espilla-x-langchain-retrieval-augmented-generation-rag-in-llm-powered-question-answering-pipelines/  

## Team Members
Vy Nguyen - Email: nptv1207@bu.edu   
Andy Yang - Email: ayang903@bu.edu   
Gauri Bhandarwar - Email: gaurib3@bu.edu    
Weining Mai - Email: weimai@bu.edu <|MERGE_RESOLUTION|>--- conflicted
+++ resolved
@@ -10,26 +10,12 @@
   
 * [EDA](https://github.com/vynpt/ml-maple-bill-summarization/tree/dev/EDA): the notebook ```eda.ipynb``` includes our work from scraping data that takes bills from MAPLE Swagger API, creating a dataframe to clean and process data, making visualizations to analyze data and explore characteristics of the dataset.
   
-<<<<<<< HEAD
 * [demoapp](https://github.com/vynpt/ml-maple-bill-summarization/tree/dev/demoapp):   
-```demo_app_function.py``` contains the code for generating summaries, category and bills for selected bills. For the documents (bill title + bill text + MGL sections text + MGL names + committee names) larger than 120K token size, we split the document into chunks and use vector embeddings before injection into the prompt. For documents smaller than 120K token size, all the documents are inserted directly into the prompt. The summary, category and tags are all generated using a single prompt.
-
+  ```demo_app_function.py``` contains the code for generating summaries, category and bills for selected bills. For the documents (bill title + bill text + MGL sections text + MGL names + committee names) larger than 120K token size, we split the document into chunks and use vector embeddings before injection into the prompt. For documents smaller than 120K token size, all the documents are inserted directly into the prompt. The summary, category and tags are all generated using a single prompt.
   ```run_demo_app_12bills.py```: we test on top 12 bills from MAPLE website. We extract information from [Massachusetts General Law](https://malegislature.gov/Laws/GeneralLaws) to add context for the summaries of these bills. MGL sections text was scraped using extract_mgl_sections.py. Contains code to generate bill categories and tags
-=======
-* [demoapp](https://github.com/vynpt/ml-maple-bill-summarization/tree/dev/demoapp):  
-  ```demo_app_with_12bills.py```: we test on top 12 bills from MAPLE website. We extract information from [Massachusetts General Law](https://malegislature.gov/Laws/GeneralLaws) to add context for the summaries of these bills. MGL sections text was scraped using extract_mgl_sections.py. Contains code to generate bill categories and tags 
-  ```demo_app.py```: contains the codes of the LLM - OpenAI service and webapp made using Streamlit. The webapp allows user to search for all bills. MGL sections text is extracted for all but ~1300 bills and is available for in 'Combined_MGL' column in all_bills_with_mgl.pq file (currently hosted on google drive due to it's large size).
->>>>>>> 0edfa496
-
   ```run_demo_app.py```: contains the codes of the LLM - OpenAI service and webapp made using Streamlit. The webapp allows user to search for all bills. MGL sections text is extracted for all but ~1300 bills and is available for in 'Combined_MGL' column in all_bills_with_mgl.pq file (currently hosted on google drive due to it's large size).
 
-<<<<<<< HEAD
-  We currently use vectorstore to split large documents into chunks for vectorstore storage and embeddings before injection into the prompt. However, note that operations through vectorstores are fuzzy (rely on similarity search). 
-=======
-  We currently use vectorstore to split the MGL document into chunks for vectorstore storage and embeddings before injection into the prompt. However, we would like to test injecting the MGL sections directly into the prompt without using vectorstores as the operations through vectorstores are fuzzy (rely on similarity search). 
-
-  Currently using 'gpt-4' model for to generate categories (with the generate_category() function) and using 'gpt-4-1106-preview' to generate summaries of the bills (with the generate_response() function)
->>>>>>> 0edfa496
+  We currently use vectorstore to split large documents into chunks for vectorstore storage and embeddings before injection into the prompt when the prompt length exceeds a hardcoded context window size. However, note that operations through vectorstores are fuzzy (rely on similarity search). 
 
   Currently using 'gpt-4-1106-preview' to generate summaries, categories and tags of the bills
   
